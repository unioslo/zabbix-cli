--- conflicted
+++ resolved
@@ -9,7 +9,6 @@
 
 ## Unreleased
 
-<<<<<<< HEAD
 ### Added
 
 - Configuration wizard for creating/updating the configuration file via `zabbix-cli init --wizard/--no-wizard`.
@@ -49,7 +48,7 @@
   - `app.export_directory`
   - `app.export_format`
   - `app.export_timestamps`
-=======
+
 ### Fixed
 
 - Proxy groups with macros for `min_online` causing validation to fail and fallback to a default value of `1`. Removed this check to allow macros to be used.
@@ -63,7 +62,6 @@
 ### Changed
 
 - Use stdlib tomllib instead of standalone tomli on Python 3.11+ [#306](https://github.com/unioslo/zabbix-cli/pull/306) by [@a-detiste](https://github.com/a-detiste)
->>>>>>> ff2d6d1c
 
 ## [3.5.2](https://github.com/unioslo/zabbix-cli/releases/tag/3.5.2) - 2025-04-24
 
