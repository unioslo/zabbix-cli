# Authors:
# rafael@postgresql.org.es / http://www.postgresql.org.es/
#
# Copyright (c) 2014-2016 USIT-University of Oslo
#
# This file is part of Zabbix-CLI
# https://github.com/rafaelma/zabbix-cli
#
# Zabbix-CLI is free software: you can redistribute it and/or modify
# it under the terms of the GNU General Public License as published by
# the Free Software Foundation, either version 3 of the License, or
# (at your option) any later version.
#
# Zabbix-CLI is distributed in the hope that it will be useful,
# but WITHOUT ANY WARRANTY; without even the implied warranty of
# MERCHANTABILITY or FITNESS FOR A PARTICULAR PURPOSE.  See the
# GNU General Public License for more details.
#
# You should have received a copy of the GNU General Public License
# along with Zabbix-CLI.  If not, see <http://www.gnu.org/licenses/>.

<<<<<<< HEAD
import collections
import logging
import os
import sys

try:
    # PY3
=======
from __future__ import print_function

import os
try:  # python 2 vs 3
>>>>>>> 0d3a95b3
    import configparser
except ImportError:
    import ConfigParser as configparser

<<<<<<< HEAD
# Config file basename
CONFIG_FILENAME = 'zabbix-cli.conf'
CONFIG_FIXED_NAME = 'zabbix-cli.fixed.conf'

# Config file locations
CONFIG_DEFAULT_DIR = '/usr/share/zabbix-cli'
CONFIG_SYSTEM_DIR = '/etc/zabbix-cli'
CONFIG_USER_DIR = os.path.expanduser('~/.zabbix-cli')

# Any item will overwrite values from the previous
CONFIG_PRIORITY = tuple((
    os.path.join(d, f) for d, f in (
        (CONFIG_DEFAULT_DIR, CONFIG_FILENAME),
        (CONFIG_SYSTEM_DIR, CONFIG_FILENAME),
        (CONFIG_USER_DIR, CONFIG_FILENAME),
        (CONFIG_SYSTEM_DIR, CONFIG_FIXED_NAME),
        (CONFIG_DEFAULT_DIR, CONFIG_FIXED_NAME),
    )))

# Where custom configs should be put into the order
CONFIG_CUSTOM_GOES_AFTER = os.path.join(CONFIG_USER_DIR, CONFIG_FILENAME)

logger = logging.getLogger(__name__)


def get_priority(filename=None):
    """ Get and ordered list of config file locations. """
    priority = CONFIG_PRIORITY[:]
    if filename:
        if CONFIG_CUSTOM_GOES_AFTER in priority:
            priority.insert(priority.index(CONFIG_CUSTOM_GOES_AFTER) + 1,
                            filename)
        else:
            priority.append(filename)
    return priority


def find_config(filename=None):
    """ Find all available configuration files.

    :param filename: An optional user supplied file to throw into the mix
    """
    for filename in get_priority(filename):
        if os.path.isfile(filename):
            logger.debug('found config %r', filename)
            yield filename


class OptionDescriptor(object):
    """ Descriptor to access ConfigParser settings as attributes. """

    # TODO: Add serialization, so that 'ON', 'OFF' -> boolean, etc...

    def __init__(self, section, option,
                 default=None, required=False, disable=False):
        self.section = section
        self.option = option
        self.default = default
        self.required = required
        self.disable = disable

    def __get__(self, obj, cls=None):
        if not obj:
            return self
        return obj.get(self.section, self.option)

    def __set__(self, obj, value):
        return obj.set(self.section, self.option, value)

    def __delete__(self, obj):
        return obj.set(self.section, self.option, self.default)

    def __repr__(self):
        return ('<{cls.__name__} {obj.section}.{obj.option}'
                ' default={obj.default!r}'
                ' required={obj.required!r}'
                ' disable={obj.disable!r}'
                '>').format(cls=type(self), obj=self)


class OptionRegister(collections.Mapping):
    """ A registry of ConfigParser sections, options and default values. """

    def __init__(self):
        self._settings = collections.OrderedDict()

    def __len__(self):
        return len(self._settings)

    def __iter__(self):
        return iter(self._settings)

    def __getitem__(self, option_tuple):
        return self._settings[option_tuple]

    def add(self, section, option, *args, **kwargs):
        self._settings[(section, option)] = OptionDescriptor(section, option,
                                                             *args, **kwargs)
        return self._settings[(section, option)]

    @property
    def sections(self):
        def _get():
            seen = set()
            for section, option in self:
                if section not in seen:
                    seen.add(section)
                    yield section
        return tuple(_get())

    def initialize(self, obj):
        seen = set()
        for section, option in self:
            if section not in seen:
                seen.add(section)
                obj.add_section(section)
            obj.set(section, option, self[(section, option)].default)


class Configuration(configparser.RawConfigParser, object):
    """ A custom ConfigParser object with zabbix-cli settings. """

    _registry = OptionRegister()

    zabbix_api_url = _registry.add(
        'zabbix_api', 'zabbix_api_url',
        required=True)

    system_id = _registry.add(
        'zabbix_config', 'system_id',
        default='zabbix-ID')

    default_hostgroup = _registry.add(
        'zabbix_config', 'default_hostgroup',
        default='All-hosts')

    default_admin_usergroup = _registry.add(
        'zabbix_config', 'default_admin_usergroup',
        default='All-root')

    default_create_user_usergroup = _registry.add(
        'zabbix_config', 'default_create_user_usergroup',
        default='All-users')

    default_notification_users_usergroup = _registry.add(
        'zabbix_config', 'default_notification_users_usergroup',
        default='All-notification-users')

    default_directory_exports = _registry.add(
        'zabbix_config', 'default_directory_exports',
        default=os.path.expanduser('~/zabbix_exports'))

    default_export_format = _registry.add(
        'zabbix_config', 'default_export_format',
        default='XML',
        # We deactivate this until https://support.zabbix.com/browse/ZBX-10607
        # gets fixed.  We use XML as the export format.
        disable=True)

    include_timestamp_export_filename = _registry.add(
        'zabbix_config', 'include_timestamp_export_filename',
        default='ON'
    )

    use_colors = _registry.add(
        'zabbix_config', 'use_colors',
        default='ON')

    use_auth_token_file = _registry.add(
        'zabbix_config', 'use_auth_token_file',
        default='OFF')

    use_paging = _registry.add(
        'zabbix_config', 'use_paging',
        default='OFF')

    logging = _registry.add(
        'logging', 'logging',
        default='OFF')

    log_level = _registry.add(
        'logging', 'log_level',
        default='ERROR')

    log_file = _registry.add(
        'logging', 'log_file',
        default='/var/log/zabbix-cli/zabbix-cli.log')

    def __init__(self):
        super(Configuration, self).__init__()
        self._registry.initialize(self)
        self.loaded_files = []

    def set(self, section, option, value):
        descriptor = self._registry[(section, option)]
        if descriptor.disable and value != descriptor.default:
            logger.warning('setting %s.%s is disabled, setting to %r',
                           section, option, descriptor.default)
            value = descriptor.default
        return super(Configuration, self).set(section, option, value)

    def read(self, filenames):
        files_read = super(Configuration, self).read(filenames)
        for filename in files_read:
            if filename in self.loaded_files:
                self.loaded_files.remove(filename)
            self.loaded_files.append(filename)
        return files_read

    def readfp(self, fp, filename=None):
        try:
            add_filename = filename or fp.name
        except AttributeError:
            pass
        retval = super(Configuration, self).readfp(fp, filename=filename)
        if add_filename:
            self.loaded_files.append(add_filename)
        return retval  # should be None

    def iter_descriptors(self):
        return iter(self._registry.values())

    def iter_required(self):
        for descriptor in self.iter_descriptors():
            if descriptor.required:
                yield descriptor

    def iter_missing(self):
        for descriptor in self.iter_required():
            value = self.get(descriptor.section, descriptor.option)
            if value == descriptor.default:
                yield descriptor


def get_config(filename=None):
    config = Configuration()
    for filename in find_config(filename):
        logger.debug('loading config %r', filename)
        config.read(filename)
    return config


def validate_config(config):
    missing = ['{0.section}.{0.option}'.format(d)
               for d in config.iter_missing()]
    if missing:
        raise ValueError("Missing settings: " + ', '.join(missing))


#
# python -m zabbix_cli.config
#

def main(inargs=None):
    import argparse

    class Actions(object):
        """ subparser to function map. """
        def __init__(self):
            self.funcmap = dict()

        def __getitem__(self, key):
            return self.funcmap[key]

        def __call__(self, subparser):
            def wrapper(func):
                key = subparser.prog.split(' ')[-1]
                self.funcmap[key] = func
                return func
            return wrapper

    parser = argparse.ArgumentParser(description='write default config')
    commands = parser.add_subparsers(title='commands', dest='command')
    actions = Actions()

    #
    # defaults [filename]
    #
    defaults_cmd = commands.add_parser('defaults')
    defaults_cmd.add_argument(
        'output',
        type=argparse.FileType('w'),
        nargs='?',
        default='-',
        metavar='FILE',
        help='Write an example config to %(metavar)s (default: stdout)')

    @actions(defaults_cmd)
    def write_default_config(args):
        config = Configuration()
        config.write(args.output)
        args.output.flush()
        if args.output not in (sys.stdout, sys.stderr):
            args.output.close()

    #
    # show
    #
    show_cmd = commands.add_parser('show')
    show_cmd.add_argument(
        '-c', '--config',
        default=None,
        metavar='FILE',
        help='Use config from %(metavar)s')
    show_cmd.add_argument(
        '-v', '--validate',
        action='store_true',
        default=False,
        help='validate config')

    @actions(show_cmd)
    def show_config(args):
        config = get_config(args.config)
        if args.validate:
            validate_config(config)
        config.write(sys.stdout)
        sys.stdout.flush()

    args = parser.parse_args()
    actions[args.command](args)


if __name__ == '__main__':
    logging.basicConfig(level=logging.DEBUG)
    main()
=======

class configuration():

    # ############################################
    # Constructor
    # ############################################

    def __init__(self, config_file_from_parameter):
        """ The Constructor."""

        self.config_file_from_parameter = config_file_from_parameter
        self.config_file_list = []

        # Zabbix API section
        self.zabbix_api_url = ''

        # Zabbix_config section
        self.system_id = 'zabbix-ID'
        self.default_hostgroup = 'All-hosts'
        self.default_admin_usergroup = 'Zabbix-root'
        self.default_create_user_usergroup = 'All-users'
        self.default_notification_users_usergroup = 'All-notification-users'
        self.default_directory_exports = os.getenv('HOME') + '/zabbix_exports'
        self.default_export_format = 'XML'
        self.include_timestamp_export_filename = 'ON'
        self.use_colors = 'ON'
        self.use_auth_token_file = 'OFF'
        self.use_paging = 'OFF'

        # Logging section
        self.logging = 'OFF'
        self.log_level = 'ERROR'
        self.log_file = '/var/log/zabbix-cli/zabbix-cli.log'

        self.set_configuration_file()
        self.set_configuration_parameters()

    # ############################################
    # Method
    # ############################################

    def set_configuration_file(self):
        """Set the zabbix-cli configuration file"""

        # This list defines the priority list of configuration files
        # that can exist in the system. Files close to the top of the
        # list will have priority to define configuration parameters
        # in the system.
        #
        # 1. /usr/share/zabbix-cli/zabbix-cli.fixed.conf
        # 2. /etc/zabbix-cli/zabbix-cli.fixed.conf
        # 3. Configuration file defined with the parameter -c / --config when executing zabbix-cli
        # 4. $HOME/.zabbix-cli/zabbix-cli.conf
        # 5. /etc/zabbix-cli/zabbix-cli.conf
        # 6. /usr/share/zabbix-cli/zabbix-cli.conf
        #

        config_file_priority_list = ['/usr/share/zabbix-cli/zabbix-cli.conf', '/etc/zabbix-cli/zabbix-cli.conf', os.getenv('HOME') + '/.zabbix-cli/zabbix-cli.conf'] + [self.config_file_from_parameter] + ['/etc/zabbix-cli/zabbix-cli.fixed.conf', '/usr/share/zabbix-cli/zabbix-cli.fixed.conf']

        # We check if the configuration files defined in
        # config_file_priority_list exist before we start reading
        # them.

        for file in config_file_priority_list:
            if os.path.isfile(file):
                self.config_file_list.append(file)

        if not self.config_file_list:

            print('\n[ERROR]: No config file found. Exiting.\n')
            sys.exit(1)

    # ############################################
    # Method
    # ############################################

    def set_configuration_parameters(self):
        """Set configuration parameters"""

        for config_file in self.config_file_list:

            config = configparser.RawConfigParser()
            config.read(config_file)

            #
            # Zabbix APIsection
            #

            if config.has_option('zabbix_api', 'zabbix_api_url'):
                self.zabbix_api_url = config.get('zabbix_api', 'zabbix_api_url')

            #
            # Zabbix configuration
            #

            if config.has_option('zabbix_config', 'system_id'):
                self.system_id = config.get('zabbix_config', 'system_id')

            if config.has_option('zabbix_config', 'default_hostgroup'):
                self.default_hostgroup = config.get('zabbix_config', 'default_hostgroup')

            if config.has_option('zabbix_config', 'default_admin_usergroup'):
                self.default_admin_usergroup = config.get('zabbix_config', 'default_admin_usergroup')

            if config.has_option('zabbix_config', 'default_create_user_usergroup'):
                self.default_create_user_usergroup = config.get('zabbix_config', 'default_create_user_usergroup')

            if config.has_option('zabbix_config', 'default_notification_users_usergroup'):
                self.default_notification_users_usergroup = config.get('zabbix_config', 'default_notification_users_usergroup')

            if config.has_option('zabbix_config', 'default_directory_exports'):
                self.default_directory_exports = config.get('zabbix_config', 'default_directory_exports')

            #
            # We deactivate this until https://support.zabbix.com/browse/ZBX-10607 gets fixed.
            # We use XML as the export format.
            #
            # if config.has_option('zabbix_config','default_export_format'):
            #    self.default_export_format = config.get('zabbix_config','default_export_format')
            #

            if config.has_option('zabbix_config', 'include_timestamp_export_filename'):
                self.include_timestamp_export_filename = config.get('zabbix_config', 'include_timestamp_export_filename')

            if config.has_option('zabbix_config', 'use_colors'):
                self.use_colors = config.get('zabbix_config', 'use_colors')

            if config.has_option('zabbix_config', 'use_auth_token_file'):
                self.use_auth_token_file = config.get('zabbix_config', 'use_auth_token_file')

            if config.has_option('zabbix_config', 'use_paging'):
                self.use_paging = config.get('zabbix_config', 'use_paging')

            #
            # Logging section
            #

            if config.has_option('logging', 'logging'):
                self.logging = config.get('logging', 'logging')

            if config.has_option('logging', 'log_level'):
                self.log_level = config.get('logging', 'log_level')

            if config.has_option('logging', 'log_file'):
                self.log_file = config.get('logging', 'log_file')
>>>>>>> 0d3a95b3
<|MERGE_RESOLUTION|>--- conflicted
+++ resolved
@@ -18,8 +18,8 @@
 #
 # You should have received a copy of the GNU General Public License
 # along with Zabbix-CLI.  If not, see <http://www.gnu.org/licenses/>.
-
-<<<<<<< HEAD
+from __future__ import print_function
+
 import collections
 import logging
 import os
@@ -27,17 +27,10 @@
 
 try:
     # PY3
-=======
-from __future__ import print_function
-
-import os
-try:  # python 2 vs 3
->>>>>>> 0d3a95b3
     import configparser
 except ImportError:
     import ConfigParser as configparser
 
-<<<<<<< HEAD
 # Config file basename
 CONFIG_FILENAME = 'zabbix-cli.conf'
 CONFIG_FIXED_NAME = 'zabbix-cli.fixed.conf'
@@ -362,151 +355,4 @@
 
 if __name__ == '__main__':
     logging.basicConfig(level=logging.DEBUG)
-    main()
-=======
-
-class configuration():
-
-    # ############################################
-    # Constructor
-    # ############################################
-
-    def __init__(self, config_file_from_parameter):
-        """ The Constructor."""
-
-        self.config_file_from_parameter = config_file_from_parameter
-        self.config_file_list = []
-
-        # Zabbix API section
-        self.zabbix_api_url = ''
-
-        # Zabbix_config section
-        self.system_id = 'zabbix-ID'
-        self.default_hostgroup = 'All-hosts'
-        self.default_admin_usergroup = 'Zabbix-root'
-        self.default_create_user_usergroup = 'All-users'
-        self.default_notification_users_usergroup = 'All-notification-users'
-        self.default_directory_exports = os.getenv('HOME') + '/zabbix_exports'
-        self.default_export_format = 'XML'
-        self.include_timestamp_export_filename = 'ON'
-        self.use_colors = 'ON'
-        self.use_auth_token_file = 'OFF'
-        self.use_paging = 'OFF'
-
-        # Logging section
-        self.logging = 'OFF'
-        self.log_level = 'ERROR'
-        self.log_file = '/var/log/zabbix-cli/zabbix-cli.log'
-
-        self.set_configuration_file()
-        self.set_configuration_parameters()
-
-    # ############################################
-    # Method
-    # ############################################
-
-    def set_configuration_file(self):
-        """Set the zabbix-cli configuration file"""
-
-        # This list defines the priority list of configuration files
-        # that can exist in the system. Files close to the top of the
-        # list will have priority to define configuration parameters
-        # in the system.
-        #
-        # 1. /usr/share/zabbix-cli/zabbix-cli.fixed.conf
-        # 2. /etc/zabbix-cli/zabbix-cli.fixed.conf
-        # 3. Configuration file defined with the parameter -c / --config when executing zabbix-cli
-        # 4. $HOME/.zabbix-cli/zabbix-cli.conf
-        # 5. /etc/zabbix-cli/zabbix-cli.conf
-        # 6. /usr/share/zabbix-cli/zabbix-cli.conf
-        #
-
-        config_file_priority_list = ['/usr/share/zabbix-cli/zabbix-cli.conf', '/etc/zabbix-cli/zabbix-cli.conf', os.getenv('HOME') + '/.zabbix-cli/zabbix-cli.conf'] + [self.config_file_from_parameter] + ['/etc/zabbix-cli/zabbix-cli.fixed.conf', '/usr/share/zabbix-cli/zabbix-cli.fixed.conf']
-
-        # We check if the configuration files defined in
-        # config_file_priority_list exist before we start reading
-        # them.
-
-        for file in config_file_priority_list:
-            if os.path.isfile(file):
-                self.config_file_list.append(file)
-
-        if not self.config_file_list:
-
-            print('\n[ERROR]: No config file found. Exiting.\n')
-            sys.exit(1)
-
-    # ############################################
-    # Method
-    # ############################################
-
-    def set_configuration_parameters(self):
-        """Set configuration parameters"""
-
-        for config_file in self.config_file_list:
-
-            config = configparser.RawConfigParser()
-            config.read(config_file)
-
-            #
-            # Zabbix APIsection
-            #
-
-            if config.has_option('zabbix_api', 'zabbix_api_url'):
-                self.zabbix_api_url = config.get('zabbix_api', 'zabbix_api_url')
-
-            #
-            # Zabbix configuration
-            #
-
-            if config.has_option('zabbix_config', 'system_id'):
-                self.system_id = config.get('zabbix_config', 'system_id')
-
-            if config.has_option('zabbix_config', 'default_hostgroup'):
-                self.default_hostgroup = config.get('zabbix_config', 'default_hostgroup')
-
-            if config.has_option('zabbix_config', 'default_admin_usergroup'):
-                self.default_admin_usergroup = config.get('zabbix_config', 'default_admin_usergroup')
-
-            if config.has_option('zabbix_config', 'default_create_user_usergroup'):
-                self.default_create_user_usergroup = config.get('zabbix_config', 'default_create_user_usergroup')
-
-            if config.has_option('zabbix_config', 'default_notification_users_usergroup'):
-                self.default_notification_users_usergroup = config.get('zabbix_config', 'default_notification_users_usergroup')
-
-            if config.has_option('zabbix_config', 'default_directory_exports'):
-                self.default_directory_exports = config.get('zabbix_config', 'default_directory_exports')
-
-            #
-            # We deactivate this until https://support.zabbix.com/browse/ZBX-10607 gets fixed.
-            # We use XML as the export format.
-            #
-            # if config.has_option('zabbix_config','default_export_format'):
-            #    self.default_export_format = config.get('zabbix_config','default_export_format')
-            #
-
-            if config.has_option('zabbix_config', 'include_timestamp_export_filename'):
-                self.include_timestamp_export_filename = config.get('zabbix_config', 'include_timestamp_export_filename')
-
-            if config.has_option('zabbix_config', 'use_colors'):
-                self.use_colors = config.get('zabbix_config', 'use_colors')
-
-            if config.has_option('zabbix_config', 'use_auth_token_file'):
-                self.use_auth_token_file = config.get('zabbix_config', 'use_auth_token_file')
-
-            if config.has_option('zabbix_config', 'use_paging'):
-                self.use_paging = config.get('zabbix_config', 'use_paging')
-
-            #
-            # Logging section
-            #
-
-            if config.has_option('logging', 'logging'):
-                self.logging = config.get('logging', 'logging')
-
-            if config.has_option('logging', 'log_level'):
-                self.log_level = config.get('logging', 'log_level')
-
-            if config.has_option('logging', 'log_file'):
-                self.log_file = config.get('logging', 'log_file')
->>>>>>> 0d3a95b3
+    main()